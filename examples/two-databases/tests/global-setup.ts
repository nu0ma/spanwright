/**
 * Simplified global setup for Playwright tests
<<<<<<< HEAD
 * Relies on Makefile to manage the Spanner emulator setup
=======
 * Only starts the Spanner emulator - database isolation is handled per-test
 * ENFORCES EMULATOR-ONLY CONNECTIONS for safety
>>>>>>> 16790bf4
 */
async function globalSetup() {
  console.log('🚀 Starting global test setup...');
  
  try {
<<<<<<< HEAD
    // The emulator should already be running from Makefile setup
    // Just verify everything is accessible
    console.log('🔍 Verifying emulator and tools are accessible...');
    
    // Basic verification without starting anything
    const emulatorHost = process.env.SPANNER_EMULATOR_HOST || 'localhost:9010';
    console.log(`📡 Expected emulator at: ${emulatorHost}`);
=======
    // SAFETY CHECK: Ensure we're only connecting to emulator
    await validateEmulatorOnly();
    
    // Ensure Spanner emulator is running
    console.log('📡 Starting Spanner emulator...');
    runMake('start');
>>>>>>> 16790bf4
    
    // Give a moment for any existing setup to complete
    console.log('⏳ Waiting for setup to stabilize...');
    await new Promise(resolve => setTimeout(resolve, 2000));
    
    console.log('✅ Global setup completed successfully');
    
  } catch (error: any) {
    console.error('❌ Global setup failed:', error.message);
    console.error('🔧 Emulator should be managed by Makefile');
    throw error;
  }
}

/**
 * Validates that we're only connecting to the emulator to prevent production accidents
 */
async function validateEmulatorOnly(): Promise<void> {
  const emulatorHost = process.env.SPANNER_EMULATOR_HOST;
  
  // Require emulator host to be set
  if (!emulatorHost) {
    throw new Error('🚨 SPANNER_EMULATOR_HOST is required - this framework only works with emulator for safety');
  }
  
  // Validate it's pointing to localhost/127.0.0.1
  if (!emulatorHost.includes('localhost') && !emulatorHost.includes('127.0.0.1')) {
    throw new Error(`🚨 SPANNER_EMULATOR_HOST must use localhost or 127.0.0.1, got: ${emulatorHost}`);
  }
  
  // Check project/instance IDs don't look production-like
  const projectId = process.env.PROJECT_ID || 'test-project';
  const instanceId = process.env.INSTANCE_ID || 'test-instance';
  
  const productionPatterns = ['prod', 'production', 'live', 'main', 'master', 'real', 'actual', 'staging', 'stage'];
  
  for (const pattern of productionPatterns) {
    if (projectId.toLowerCase().includes(pattern)) {
      throw new Error(`🚨 PROJECT_ID '${projectId}' appears production-like (contains '${pattern}') - only test/dev allowed`);
    }
    if (instanceId.toLowerCase().includes(pattern)) {
      throw new Error(`🚨 INSTANCE_ID '${instanceId}' appears production-like (contains '${pattern}') - only test/dev allowed`);
    }
  }
  
  console.log('✅ Emulator-only validation passed');
}

export default globalSetup;<|MERGE_RESOLUTION|>--- conflicted
+++ resolved
@@ -1,32 +1,25 @@
 /**
  * Simplified global setup for Playwright tests
-<<<<<<< HEAD
  * Relies on Makefile to manage the Spanner emulator setup
-=======
  * Only starts the Spanner emulator - database isolation is handled per-test
  * ENFORCES EMULATOR-ONLY CONNECTIONS for safety
->>>>>>> 16790bf4
  */
 async function globalSetup() {
   console.log('🚀 Starting global test setup...');
   
   try {
-<<<<<<< HEAD
     // The emulator should already be running from Makefile setup
     // Just verify everything is accessible
     console.log('🔍 Verifying emulator and tools are accessible...');
-    
-    // Basic verification without starting anything
-    const emulatorHost = process.env.SPANNER_EMULATOR_HOST || 'localhost:9010';
-    console.log(`📡 Expected emulator at: ${emulatorHost}`);
-=======
     // SAFETY CHECK: Ensure we're only connecting to emulator
     await validateEmulatorOnly();
     
     // Ensure Spanner emulator is running
     console.log('📡 Starting Spanner emulator...');
-    runMake('start');
->>>>>>> 16790bf4
+    
+    // Basic verification without starting anything
+    const emulatorHost = process.env.SPANNER_EMULATOR_HOST || 'localhost:9010';
+    console.log(`📡 Expected emulator at: ${emulatorHost}`);
     
     // Give a moment for any existing setup to complete
     console.log('⏳ Waiting for setup to stabilize...');

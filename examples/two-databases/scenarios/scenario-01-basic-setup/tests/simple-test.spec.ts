--- conflicted
+++ resolved
@@ -1,10 +1,6 @@
 import { test, expect } from '@playwright/test';
 import { getDatabaseConfig } from '../../../tests/database-isolation';
-<<<<<<< HEAD
-import { runMake, validateWithSpalidate } from '../../../tests/test-utils';
-=======
-import {  mockValidateDatabase } from '../../../tests/test-utils';
->>>>>>> c48ac408
+import { validateWithSpalidate } from '../../../tests/test-utils';
 
 test.describe('Simple Basic Test', () => {
   test.beforeAll(async () => {
@@ -13,18 +9,9 @@
     const dbConfig = getDatabaseConfig();
     console.log(`🔧 Process ${dbConfig.processId}: Using databases ${dbConfig.primaryDbId}, ${dbConfig.secondaryDbId}`);
     
-<<<<<<< HEAD
-    try {
-      runMake('setup');
-      console.log('✅ Database setup complete');
-    } catch {
-      console.log('⚠️ Database setup failed, continuing with test...');
-    }
-=======
     // Database setup is already handled by Makefile
     // No need to run setup here - it would cause container conflicts
     console.log('✅ Using existing database setup from Makefile');
->>>>>>> c48ac408
   });
 
   test('Basic Page Test', async ({ page }) => {

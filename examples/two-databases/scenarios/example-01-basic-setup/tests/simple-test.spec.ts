--- conflicted
+++ resolved
@@ -21,12 +21,8 @@
   test('Database Validation Test', async () => {
     const dbConfig = getDatabaseConfig();
 
-<<<<<<< HEAD
     // Use the environment variable database IDs instead of process-specific ones
-    const validation1 = validateDatabaseState('primary');
-=======
     const validation1 = validateDatabaseState('example-01-basic-setup', 'primary');
->>>>>>> 80920f5f
     expect(validation1).toBe(true);
 
     const validation2 = validateDatabaseState('secondary');
